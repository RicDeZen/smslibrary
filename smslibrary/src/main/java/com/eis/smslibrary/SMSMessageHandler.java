--- conflicted
+++ resolved
@@ -39,36 +39,28 @@
      *
      * @param parseStrategy custom message parsing
      */
-    public void setMessageParseStrategy(@NonNull final MessageParseStrategy<String, SMSPeer, SMSMessage> parseStrategy) {
+    public void setMessageParseStrategy(@NonNull final MessageParseStrategy<String, SMSPeer,
+            SMSMessage> parseStrategy) {
         this.parseStrategy = parseStrategy;
     }
 
     /**
-     * Interprets a string arrived via the communication channel and parses it to a library {@link SMSMessage}.
+     * Interprets a string arrived via the communication channel and parses it to a library
+     * {@link SMSMessage}.
      *
-<<<<<<< HEAD
-     * @param peerData    from the sms pdus
-     * @param messageData from the sms pdus
-     * @return the message if the string has been parsed correctly, null otherwise
-     */
-    public SMSMessage parseMessage(@NonNull final String peerData, @NonNull final String messageData) {
-        if (SMSPeer.checkPhoneNumber(peerData) != SMSPeer.TelephoneNumberState.TELEPHONE_NUMBER_VALID)
-            return null;
-
-        return parseStrategy.parseMessage(new SMSPeer(peerData), messageData);
-=======
-     * @param peerData Data about the peer coming from the sms pdus.
+     * @param peerData    Data about the peer coming from the sms pdus.
      * @param messageData Data about the message coming from the sms pdus.
      * @return The message if the string has been parsed correctly, null otherwise.
      * @author Matteo Carnelos
      */
-    public SMSMessage parseMessage(@NonNull final String peerData, @NonNull final String messageData) {
+    public SMSMessage parseMessage(@NonNull final String peerData,
+                                   @NonNull final String messageData) {
         try {
             SMSPeer peer = new SMSPeer(peerData);
-            return parseStrategy.parseMessage(messageData, peer);
+            return parseStrategy.parseMessage(peer, messageData);
+        } catch (InvalidTelephoneNumberException | IllegalArgumentException e) {
+            return null;
         }
-        catch(InvalidTelephoneNumberException | IllegalArgumentException e) { return null; }
->>>>>>> 69113227
     }
 
     /**
@@ -81,27 +73,21 @@
         return parseStrategy.parseData(message);
     }
 
-    public class DefaultSMSMessageParseStrategy implements MessageParseStrategy<String, SMSPeer, SMSMessage> {
+    public class DefaultSMSMessageParseStrategy implements MessageParseStrategy<String, SMSPeer,
+            SMSMessage> {
 
         static final String HIDDEN_CHARACTER = "\r";
 
         /**
          * Parses sms data into a SMSMessage if possible
          *
-<<<<<<< HEAD
-=======
-         * @param channelData read from the channel
->>>>>>> 69113227
          * @param channelPeer that sent the data
          * @param channelData read from the channel
          * @return the parsed SMSMessage if the string was correct, null otherwise
          */
         @Override
-<<<<<<< HEAD
-        public SMSMessage parseMessage(@NonNull final SMSPeer channelPeer, @NonNull final String channelData) {
-=======
-        public SMSMessage parseMessage(@NonNull final String channelData, @NonNull final SMSPeer channelPeer) {
->>>>>>> 69113227
+        public SMSMessage parseMessage(@NonNull final SMSPeer channelPeer,
+                                       @NonNull final String channelData) {
             //First character of the content must be the hidden char
             if (!channelData.startsWith(HIDDEN_CHARACTER))
                 return null;
