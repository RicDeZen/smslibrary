package com.eis.smslibrary;

import com.eis.smslibrary.exceptions.InvalidTelephoneNumberException;
<<<<<<< HEAD

import org.junit.Assert;
import org.junit.Before;
import org.junit.Test;

/**
 * @author Alberto Ursino & Luca Crema. Reveiewed by Marco Cognolato
 */
public class SMSPeerTest{

    private static final String EMPTY_TELEPHONE_NUMBER = "";
    private static final String TOO_SHORT_TELEPHONE_NUMBER = "+39";
    private static final String TOO_LONG_TELEPHONE_NUMBER = "+39111111111111111111";
    private static final String NO_COUNTRY_CODE_TELEPHONE_NUMBER = "1111111111";
    private static final String LETTERS_TELEPHONE_NUMBER = "+391111111ABC";
    private static final String VALID_TELEPHONE_NUMBER = "+391111111111";

    private SMSPeer defaultPeer1;
    private SMSPeer defaultPeer2;

    @Before
    public void setup(){
        defaultPeer1 = new SMSPeer(VALID_TELEPHONE_NUMBER + "1");
        defaultPeer2 = new SMSPeer(VALID_TELEPHONE_NUMBER + "2");
    }

    @Test
    public void checkPhoneNumber_telephoneNumber_isTooShort() {
        Assert.assertEquals(SMSPeer.TelephoneNumberState.TELEPHONE_NUMBER_TOO_SHORT, SMSPeer.checkPhoneNumber(TOO_SHORT_TELEPHONE_NUMBER));
    }

    @Test
    public void checkPhoneNumber_telephoneNumber_isTooLong() {
        Assert.assertEquals(SMSPeer.TelephoneNumberState.TELEPHONE_NUMBER_TOO_LONG, SMSPeer.checkPhoneNumber(TOO_LONG_TELEPHONE_NUMBER));
    }
=======
import com.google.i18n.phonenumbers.PhoneNumberUtil;
>>>>>>> 69113227

import org.junit.BeforeClass;
import org.junit.Test;

import java.util.Random;
import java.util.Set;

import static org.junit.Assert.assertEquals;
import static org.junit.Assert.assertTrue;

/**
 * Test class for SMSPeer.
 *
 * @author Matteo Carnelos
 */
public class SMSPeerTest {

    private static final int VALID_TEST_ITERATIONS = 10;

    private static final String VALID_ADDR = "3401234567";
    private static final String VALID_ADDR_WITH_PREFIX = "+39" + VALID_ADDR;
    private static final String VALID_ADDR_WITH_SPACES = "340 1234567";
    private static final String VALID_ADDR_WITH_PREFIX_AND_SPACES = "+39 " + VALID_ADDR_WITH_SPACES;
    private static final String VALID_ADDR_WITH_DASHES = "340-1234567";
    private static final String VALID_ADDR_WITH_PREFIX_AND_DASHES = "+39-" + VALID_ADDR_WITH_DASHES;

    // Test for simulator special types of phone numbers
    private static final String EMULATOR_ADDR = "5556";
    private static final String EMULATOR_ADDR_WITH_EXT = "555521" + EMULATOR_ADDR;
    private static final String EMULATOR_ADDR_WITH_PREFIX_AND_EXT = "+1" + EMULATOR_ADDR_WITH_EXT;

    private static final String EMPTY_ADDR = "";
    private static final String SHORT_ADDR = "340123";
    private static final String LONG_ADDR = "3401234567901234";

    private static final String HIGHER_VALID_ADDR = "3401234568";

    private static String[] randomValidAddresses = new String[VALID_TEST_ITERATIONS];
    private static String randomInvalidAddress;

    @BeforeClass
    public static void setup() {
        PhoneNumberUtil phoneNumberUtil = PhoneNumberUtil.getInstance();
        Set<String> availableCountries = phoneNumberUtil.getSupportedRegions();
        String[] countryCodes = availableCountries.toArray(new String[0]);
        int randomIndex = new Random().nextInt(countryCodes.length);

        randomInvalidAddress = phoneNumberUtil.format(
                phoneNumberUtil.getInvalidExampleNumber(countryCodes[randomIndex]),
                PhoneNumberUtil.PhoneNumberFormat.E164);

        for (int i = 0; i < VALID_TEST_ITERATIONS; i++) {
            randomIndex = new Random().nextInt(countryCodes.length);
            randomValidAddresses[i] = phoneNumberUtil.format(
                    phoneNumberUtil.getExampleNumber(countryCodes[randomIndex]),
                    PhoneNumberUtil.PhoneNumberFormat.E164);
        }
        SMSPeer.setDefaultRegion("IT");
    }

    @Test
    public void validPeers_areCreated() {
        // Random cases
        for(String validAddress : randomValidAddresses)
            assertEquals(validAddress, new SMSPeer(validAddress).getAddress());
        // Special cases
        assertEquals(VALID_ADDR_WITH_PREFIX, new SMSPeer(VALID_ADDR).getAddress());
        assertEquals(VALID_ADDR_WITH_PREFIX, new SMSPeer(VALID_ADDR_WITH_PREFIX).getAddress());
        assertEquals(VALID_ADDR_WITH_PREFIX, new SMSPeer(VALID_ADDR_WITH_PREFIX_AND_SPACES).getAddress());
        assertEquals(VALID_ADDR_WITH_PREFIX, new SMSPeer(VALID_ADDR_WITH_DASHES).getAddress());
        assertEquals(VALID_ADDR_WITH_PREFIX, new SMSPeer(VALID_ADDR_WITH_PREFIX_AND_DASHES).getAddress());
        assertEquals(EMULATOR_ADDR_WITH_PREFIX_AND_EXT, new SMSPeer(EMULATOR_ADDR).getAddress());
        assertEquals(EMULATOR_ADDR_WITH_PREFIX_AND_EXT, new SMSPeer(EMULATOR_ADDR_WITH_EXT).getAddress());
        assertEquals(EMULATOR_ADDR_WITH_PREFIX_AND_EXT, new SMSPeer(EMULATOR_ADDR_WITH_PREFIX_AND_EXT).getAddress());
    }

    @Test
    public void emptyPeer_isNotCreated() {
        try { new SMSPeer(EMPTY_ADDR); }
        catch(InvalidTelephoneNumberException e) {
            assertEquals(InvalidTelephoneNumberException.Type.NOT_PARSABLE_NUMBER, e.getType());
        }
    }

    @Test
    public void shortPeer_isNotCreated() {
        try { new SMSPeer(SHORT_ADDR); }
        catch(InvalidTelephoneNumberException e) {
            assertEquals(InvalidTelephoneNumberException.Type.INVALID_NUMBER, e.getType());
        }
    }

    @Test
    public void longPeer_isNotCreated() {
        try { new SMSPeer(LONG_ADDR); }
        catch(InvalidTelephoneNumberException e) {
            assertEquals(InvalidTelephoneNumberException.Type.INVALID_NUMBER, e.getType());
        }
    }

    @Test
    public void invalidPeer_isNotCreated() {
        try { new SMSPeer(randomInvalidAddress); }
        catch(InvalidTelephoneNumberException e) {
            assertEquals(InvalidTelephoneNumberException.Type.INVALID_NUMBER, e.getType());
        }
    }

    @Test
    public void validAddresses_areCompared() {
        SMSPeer lowerPeer = new SMSPeer(VALID_ADDR);
        SMSPeer higherPeer = new SMSPeer(HIGHER_VALID_ADDR);
        assertTrue(higherPeer.compareTo(lowerPeer) > 0);
    }

    @Test
    public void validPeers_areEqual() {
        assertEquals(new SMSPeer(VALID_ADDR), new SMSPeer(VALID_ADDR_WITH_PREFIX));
        assertEquals(new SMSPeer(VALID_ADDR_WITH_SPACES), new SMSPeer(VALID_ADDR_WITH_PREFIX_AND_SPACES));
        assertEquals(new SMSPeer(VALID_ADDR_WITH_DASHES), new SMSPeer(VALID_ADDR_WITH_PREFIX_AND_DASHES));
        assertEquals(new SMSPeer(EMULATOR_ADDR), new SMSPeer(EMULATOR_ADDR_WITH_EXT));
        assertEquals(new SMSPeer(EMULATOR_ADDR), new SMSPeer(EMULATOR_ADDR_WITH_PREFIX_AND_EXT));
    }

    @Test
    public void validPeersHashes_areEqual() {
        assertEquals(new SMSPeer(VALID_ADDR).hashCode(), new SMSPeer(VALID_ADDR_WITH_PREFIX).hashCode());
        assertEquals(new SMSPeer(VALID_ADDR_WITH_SPACES).hashCode(), new SMSPeer(VALID_ADDR_WITH_PREFIX_AND_SPACES).hashCode());
        assertEquals(new SMSPeer(VALID_ADDR_WITH_DASHES).hashCode(), new SMSPeer(VALID_ADDR_WITH_PREFIX_AND_DASHES).hashCode());
        assertEquals(new SMSPeer(EMULATOR_ADDR).hashCode(), new SMSPeer(EMULATOR_ADDR_WITH_EXT).hashCode());
        assertEquals(new SMSPeer(EMULATOR_ADDR).hashCode(), new SMSPeer(EMULATOR_ADDR_WITH_PREFIX_AND_EXT).hashCode());
    }
}<|MERGE_RESOLUTION|>--- conflicted
+++ resolved
@@ -1,45 +1,7 @@
 package com.eis.smslibrary;
 
 import com.eis.smslibrary.exceptions.InvalidTelephoneNumberException;
-<<<<<<< HEAD
-
-import org.junit.Assert;
-import org.junit.Before;
-import org.junit.Test;
-
-/**
- * @author Alberto Ursino & Luca Crema. Reveiewed by Marco Cognolato
- */
-public class SMSPeerTest{
-
-    private static final String EMPTY_TELEPHONE_NUMBER = "";
-    private static final String TOO_SHORT_TELEPHONE_NUMBER = "+39";
-    private static final String TOO_LONG_TELEPHONE_NUMBER = "+39111111111111111111";
-    private static final String NO_COUNTRY_CODE_TELEPHONE_NUMBER = "1111111111";
-    private static final String LETTERS_TELEPHONE_NUMBER = "+391111111ABC";
-    private static final String VALID_TELEPHONE_NUMBER = "+391111111111";
-
-    private SMSPeer defaultPeer1;
-    private SMSPeer defaultPeer2;
-
-    @Before
-    public void setup(){
-        defaultPeer1 = new SMSPeer(VALID_TELEPHONE_NUMBER + "1");
-        defaultPeer2 = new SMSPeer(VALID_TELEPHONE_NUMBER + "2");
-    }
-
-    @Test
-    public void checkPhoneNumber_telephoneNumber_isTooShort() {
-        Assert.assertEquals(SMSPeer.TelephoneNumberState.TELEPHONE_NUMBER_TOO_SHORT, SMSPeer.checkPhoneNumber(TOO_SHORT_TELEPHONE_NUMBER));
-    }
-
-    @Test
-    public void checkPhoneNumber_telephoneNumber_isTooLong() {
-        Assert.assertEquals(SMSPeer.TelephoneNumberState.TELEPHONE_NUMBER_TOO_LONG, SMSPeer.checkPhoneNumber(TOO_LONG_TELEPHONE_NUMBER));
-    }
-=======
 import com.google.i18n.phonenumbers.PhoneNumberUtil;
->>>>>>> 69113227
 
 import org.junit.BeforeClass;
 import org.junit.Test;
